#import "YapDatabaseSecondaryIndex.h"
#import "YapDatabaseSecondaryIndexPrivate.h"

#import "YapDatabasePrivate.h"
#import "YapDatabaseExtensionPrivate.h"

#import "YapDatabaseLogging.h"

#if ! __has_feature(objc_arc)
#warning This file must be compiled with ARC. Use -fobjc-arc flag (or convert project to ARC).
#endif

/**
 * Define log level for this file: OFF, ERROR, WARN, INFO, VERBOSE
 * See YapDatabaseLogging.h for more information.
 **/
#if DEBUG
  static const int ydbLogLevel = YDB_LOG_LEVEL_WARN;
#else
  static const int ydbLogLevel = YDB_LOG_LEVEL_WARN;
#endif


@implementation YapDatabaseSecondaryIndex

+ (void)dropTablesForRegisteredName:(NSString *)registeredName
                    withTransaction:(YapDatabaseReadWriteTransaction *)transaction
                      wasPersistent:(BOOL)wasPersistent
{
	sqlite3 *db = transaction->connection->db;
	NSString *tableName = [self tableNameForRegisteredName:registeredName];
	
	NSString *dropTable = [NSString stringWithFormat:@"DROP TABLE IF EXISTS \"%@\";", tableName];
	
	int status = sqlite3_exec(db, [dropTable UTF8String], NULL, NULL, NULL);
	if (status != SQLITE_OK)
	{
		YDBLogError(@"%@ - Failed dropping table (%@): %d %s",
		            THIS_METHOD, tableName, status, sqlite3_errmsg(db));
	}
}

+ (NSArray *)previousClassNames
{
	return @[ @"YapCollectionsDatabaseSecondaryIndex" ];
}

+ (NSString *)tableNameForRegisteredName:(NSString *)registeredName
{
	return [NSString stringWithFormat:@"secondaryIndex_%@", registeredName];
}

////////////////////////////////////////////////////////////////////////////////////////////////////////////////////////
#pragma mark Instance
////////////////////////////////////////////////////////////////////////////////////////////////////////////////////////

@synthesize versionTag = versionTag;

- (id)init
{
	NSAssert(NO, @"Must use designated initializer");
	return nil;
}

- (id)initWithSetup:(YapDatabaseSecondaryIndexSetup *)inSetup
            handler:(YapDatabaseSecondaryIndexHandler *)inHandler
{
	return [self initWithSetup:inSetup handler:inHandler versionTag:nil options:nil];
}

- (id)initWithSetup:(YapDatabaseSecondaryIndexSetup *)inSetup
            handler:(YapDatabaseSecondaryIndexHandler *)inHandler
         versionTag:(NSString *)inVersionTag
{
	return [self initWithSetup:inSetup handler:inHandler versionTag:inVersionTag options:nil];
}

- (id)initWithSetup:(YapDatabaseSecondaryIndexSetup *)inSetup
            handler:(YapDatabaseSecondaryIndexHandler *)inHandler
         versionTag:(NSString *)inVersionTag
            options:(YapDatabaseSecondaryIndexOptions *)inOptions
{
	// Sanity checks
	
	if (inSetup == nil)
	{
		NSAssert(NO, @"Invalid setup: nil");
		
		YDBLogError(@"%@: Invalid setup: nil", THIS_METHOD);
		return nil;
	}
	
	if ([inSetup count] == 0)
	{
		NSAssert(NO, @"Invalid setup: empty");
		
		YDBLogError(@"%@: Invalid setup: empty", THIS_METHOD);
		return nil;
	}
	
	if (inHandler == NULL)
	{
		NSAssert(NO, @"Invalid handler: NULL");
		
		YDBLogError(@"%@: Invalid handler: NULL", THIS_METHOD);
		return nil;
	}
	
	// Looks sane, proceed with normal init
	
	if ((self = [super init]))
	{
		setup = [inSetup copy];
		
		block = inHandler.block;
		blockType = inHandler.blockType;
		
		columnNamesSharedKeySet = [NSDictionary sharedKeySetForKeys:[setup columnNames]];
		
		versionTag = inVersionTag ? [inVersionTag copy] : @"";
		
		options = inOptions ? [inOptions copy] : [[YapDatabaseSecondaryIndexOptions alloc] init];
	}
	return self;
}

<<<<<<< HEAD
=======
/**
 * DEPRECATED
 * Use method initWithSetup:handler: instead.
**/
- (id)initWithSetup:(YapDatabaseSecondaryIndexSetup *)inSetup
              block:(YapDatabaseSecondaryIndexBlock)inBlock
          blockType:(YapDatabaseSecondaryIndexBlockType)inBlockType
{
	YapDatabaseSecondaryIndexHandler *handler =
	  [YapDatabaseSecondaryIndexHandler withBlock:inBlock blockType:inBlockType];
	
	return [self initWithSetup:inSetup handler:handler];
}

/**
 * DEPRECATED
 * Use method initWithSetup:handler:versionTag: instead.
**/
- (id)initWithSetup:(YapDatabaseSecondaryIndexSetup *)inSetup
              block:(YapDatabaseSecondaryIndexBlock)inBlock
          blockType:(YapDatabaseSecondaryIndexBlockType)inBlockType
         versionTag:(NSString *)inVersionTag
{
	YapDatabaseSecondaryIndexHandler *handler =
	  [YapDatabaseSecondaryIndexHandler withBlock:inBlock blockType:inBlockType];
	
	return [self initWithSetup:inSetup handler:handler versionTag:inVersionTag];
}

/**
 * DEPRECATED
 * Use method initWithSetup:handler:versionTag:options: instead.
**/
- (id)initWithSetup:(YapDatabaseSecondaryIndexSetup *)inSetup
              block:(YapDatabaseSecondaryIndexBlock)inBlock
          blockType:(YapDatabaseSecondaryIndexBlockType)inBlockType
         versionTag:(NSString *)inVersionTag
            options:(YapDatabaseSecondaryIndexOptions *)inOptions
{
	YapDatabaseSecondaryIndexHandler *handler =
	  [YapDatabaseSecondaryIndexHandler withBlock:inBlock blockType:inBlockType];
	
	return [self initWithSetup:inSetup handler:handler versionTag:inVersionTag options:inOptions];
}

/**
 * Subclasses must implement this method.
 * This method is called during the view registration process to enusre the extension supports
 * the database configuration.
**/
- (BOOL)supportsDatabase:(YapDatabase *)database withRegisteredExtensions:(NSDictionary *)registeredExtensions;
{
	return YES;
}

>>>>>>> e3ff0dcb
- (YapDatabaseExtensionConnection *)newConnection:(YapDatabaseConnection *)databaseConnection
{
	return [[YapDatabaseSecondaryIndexConnection alloc]
	           initWithSecondaryIndex:self
	               databaseConnection:databaseConnection];
}

- (NSString *)tableName
{
	return [[self class] tableNameForRegisteredName:self.registeredName];
}

@end<|MERGE_RESOLUTION|>--- conflicted
+++ resolved
@@ -124,8 +124,6 @@
 	return self;
 }
 
-<<<<<<< HEAD
-=======
 /**
  * DEPRECATED
  * Use method initWithSetup:handler: instead.
@@ -171,17 +169,6 @@
 	return [self initWithSetup:inSetup handler:handler versionTag:inVersionTag options:inOptions];
 }
 
-/**
- * Subclasses must implement this method.
- * This method is called during the view registration process to enusre the extension supports
- * the database configuration.
-**/
-- (BOOL)supportsDatabase:(YapDatabase *)database withRegisteredExtensions:(NSDictionary *)registeredExtensions;
-{
-	return YES;
-}
-
->>>>>>> e3ff0dcb
 - (YapDatabaseExtensionConnection *)newConnection:(YapDatabaseConnection *)databaseConnection
 {
 	return [[YapDatabaseSecondaryIndexConnection alloc]
