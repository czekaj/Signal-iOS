--- conflicted
+++ resolved
@@ -111,11 +111,8 @@
 		#if TARGET_OS_IPHONE
 		self.autoFlushMemoryLevel = YapDatabaseConnectionFlushMemoryLevelMild;
 		#endif
-<<<<<<< HEAD
-=======
 		
 		lock = OS_SPINLOCK_INIT;
->>>>>>> c5a6e6ca
 		
 		// Open the database connection.
 		//
@@ -176,8 +173,6 @@
 	YDBLogVerbose(@"Dealloc <YapDatabaseConnection %p: databaseName=%@>",
 				  self, [database.databasePath lastPathComponent]);
 	
-<<<<<<< HEAD
-=======
 	dispatch_sync(connectionQueue, ^{ @autoreleasepool {
 		
 		if (longLivedReadTransaction) {
@@ -186,15 +181,11 @@
 		}
 	}});
 	
->>>>>>> c5a6e6ca
 	[[NSNotificationCenter defaultCenter] removeObserver:self];
 	
 	sqlite_finalize_null(&yapGetDataForKeyStatement);
 	sqlite_finalize_null(&yapSetDataForKeyStatement);
-<<<<<<< HEAD
-=======
 	sqlite_finalize_null(&yapRemoveExtensionStatement);
->>>>>>> c5a6e6ca
 	sqlite_finalize_null(&rollbackTransactionStatement);
 	sqlite_finalize_null(&beginTransactionStatement);
 	sqlite_finalize_null(&commitTransactionStatement);
@@ -823,10 +814,7 @@
 	
 	if (level >= YapDatabaseConnectionFlushMemoryLevelModerate)
 	{
-<<<<<<< HEAD
-=======
 		sqlite_finalize_null(&yapRemoveExtensionStatement);
->>>>>>> c5a6e6ca
 		sqlite_finalize_null(&rollbackTransactionStatement);
 	}
 	
@@ -1294,10 +1282,7 @@
 				         snapshot, globalSnapshot, changesets);
 			}
 			
-<<<<<<< HEAD
-=======
 			myState->lastKnownSnapshot = snapshot;
->>>>>>> c5a6e6ca
 			myState->sqlLevelSharedReadLock = NO;
 			needsMarkSqlLevelSharedReadLock = YES;
 		}
@@ -1486,10 +1471,7 @@
 			         snapshot, globalSnapshot);
 		}
 		
-<<<<<<< HEAD
-=======
 		myState->lastKnownSnapshot = snapshot;
->>>>>>> c5a6e6ca
 		needsMarkSqlLevelSharedReadLock = NO;
 		
 		YDBLogVerbose(@"YapDatabaseConnection(%p) starting read-write transaction.", self);
@@ -1844,35 +1826,12 @@
 	sqlite3_bind_text(statement, 1, extension, (int)strlen(extension), SQLITE_STATIC);
 	
 	char *key = "snapshot";
-<<<<<<< HEAD
-	sqlite3_bind_text(statement, 1, key, (int)strlen(key), SQLITE_STATIC);
-=======
 	sqlite3_bind_text(statement, 2, key, (int)strlen(key), SQLITE_STATIC);
->>>>>>> c5a6e6ca
 	
 	int status = sqlite3_step(statement);
 	if (status == SQLITE_ROW)
 	{
-<<<<<<< HEAD
-		const void *blob = sqlite3_column_blob(statement, 0);
-		int blobSize = sqlite3_column_bytes(statement, 0);
-		
-		if (blobSize >= sizeof(uint64_t))
-		{
-			uint64_t *littleEndianPtr = (uint64_t *)blob;
-			uint64_t littleEndian = *littleEndianPtr;
-			
-			result = CFSwapInt64LittleToHost(littleEndian);
-		}
-		else
-		{
-			NSData *data = [[NSData alloc] initWithBytesNoCopy:(void *)blob length:blobSize freeWhenDone:NO];
-			
-			YDBLogError(@"Error in 'yapGetDataForKeyStatement': Faulty data? %@", data);
-		}
-=======
 		result = (uint64_t)sqlite3_column_int64(statement, 0);
->>>>>>> c5a6e6ca
 	}
 	else if (status == SQLITE_ERROR)
 	{
@@ -1896,15 +1855,6 @@
 	sqlite3_stmt *statement = [self yapSetDataForKeyStatement];
 	if (statement == NULL) return newSnapshot;
 	
-<<<<<<< HEAD
-	// INSERT OR REPLACE INTO "yap" ("key", "data") VALUES (?, ?);
-	
-	char *key = "snapshot";
-	sqlite3_bind_text(statement, 1, key, (int)strlen(key), SQLITE_STATIC);
-	
-	uint64_t littleEndian = CFSwapInt64HostToLittle(newSnapshot);
-	sqlite3_bind_blob(statement, 2, &littleEndian, (int)sizeof(uint64_t), SQLITE_STATIC);
-=======
 	// INSERT OR REPLACE INTO "yap2" ("extension", "key", "data") VALUES (?, ?, ?);
 	
 	char *extension = "";
@@ -1914,7 +1864,6 @@
 	sqlite3_bind_text(statement, 2, key, (int)strlen(key), SQLITE_STATIC);
 	
 	sqlite3_bind_int64(statement, 3, (sqlite3_int64)newSnapshot);
->>>>>>> c5a6e6ca
 	
 	int status = sqlite3_step(statement);
 	if (status != SQLITE_DONE)
